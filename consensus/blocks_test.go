package consensus

import (
	"testing"
	"time"
)

// mineTestingBlock accepts a bunch of parameters for a block and then grinds
// blocks until a block with the appropriate target is found.
func mineTestingBlock(parent BlockID, timestamp Timestamp, minerPayouts []SiacoinOutput, txns []Transaction, target Target) (b Block, err error) {
	b = Block{
		ParentID:     parent,
		Timestamp:    timestamp,
		MinerPayouts: minerPayouts,
		Transactions: txns,
	}

	for !b.CheckTarget(target) && b.Nonce < 1000*1000 {
		b.Nonce++
	}
	if !b.CheckTarget(target) {
		panic("mineTestingBlock failed!")
	}
	return
}

// nullMinerPayouts returns an []Output for the miner payouts field of a block
// so that the block can be valid. It assumes the block will be at whatever
// height you use as input.
func nullMinerPayouts(height BlockHeight) []SiacoinOutput {
	return []SiacoinOutput{
		SiacoinOutput{
			Value: CalculateCoinbase(height),
		},
	}
}

// mineValidBlock picks valid/legal parameters for a block and then uses them
// to call mineTestingBlock.
func mineValidBlock(s *State) (b Block, err error) {
	return mineTestingBlock(s.CurrentBlock().ID(), Timestamp(time.Now().Unix()), nullMinerPayouts(s.Height()+1), nil, s.CurrentTarget())
}

// testBlockTimestamps submits a block to the state with a timestamp that is
// too early and a timestamp that is too late, and verifies that each get
// rejected.
func testBlockTimestamps(t *testing.T, s *State) {
	// Create a block with a timestamp that is too early.
	b, err := mineTestingBlock(s.CurrentBlock().ID(), s.EarliestTimestamp()-1, nullMinerPayouts(s.Height()+1), nil, s.CurrentTarget())
	if err != nil {
		t.Fatal(err)
	}
	err = s.AcceptBlock(b)
	if err != EarlyTimestampErr {
		t.Error("unexpected error when submitting a too-early timestamp:", err)
	}

	// Create a block with a timestamp that is too late.
	b, err = mineTestingBlock(s.CurrentBlock().ID(), Timestamp(time.Now().Unix())+10+FutureThreshold, nullMinerPayouts(s.Height()+1), nil, s.CurrentTarget())
	if err != nil {
		t.Fatal(err)
	}
	err = s.AcceptBlock(b)
	if err != FutureBlockErr {
		t.Error("unexpected error when submitting a too-early timestamp:", err)
	}
}

// testEmptyBlock adds an empty block to the state and checks for errors.
func testEmptyBlock(t *testing.T, s *State) {
	// Get prior stats about the state.
	bbLen := len(s.badBlocks)
	bmLen := len(s.blockMap)
	cpLen := len(s.currentPath)
	uoLen := len(s.unspentOutputs)
	ocLen := len(s.openContracts)
	beforeStateHash := s.StateHash()

	// Mine and submit a block
	b, err := mineValidBlock(s)
	if err != nil {
		t.Fatal(err)
	}
	err = s.AcceptBlock(b)
	if err != nil {
		t.Fatal(err)
	}
	afterStateHash := s.StateHash()
	if afterStateHash == beforeStateHash {
		t.Error("StateHash is unchanged after applying an empty block")
	}

	// Check that the state has updated as expected:
	//		bad blocks should not change
	//		blockMap should get 1 new member
	//		missingParents should not change
	//		currentPath should get 1 new member
	//		unspentOutputs should grow by at least 1 (missedProofs can make it grow by more)
	//		openContracts should not grow (contracts may close during the block though)
	if bbLen != len(s.badBlocks) ||
		bmLen != len(s.blockMap)-1 ||
		cpLen != len(s.currentPath)-1 ||
		uoLen > len(s.unspentOutputs)-1 ||
		ocLen < len(s.openContracts) {
		t.Error("state changed unexpectedly after accepting an empty block")
	}
	if s.currentBlockID != b.ID() {
		t.Error("the state's current block id did not change after getting a new block")
	}
	if s.currentPath[s.Height()] != b.ID() {
		t.Error("the state's current path didn't update correctly after accepting a new block")
	}
	bn, exists := s.blockMap[b.ID()]
	if !exists {
		t.Error("the state's block map did not update correctly after getting an empty block")
	}
	_, exists = s.unspentOutputs[b.MinerPayoutID(0)]
	if !exists {
		t.Error("the blocks subsidy output did not get added to the set of unspent outputs")
	}

	// Check that the diffs have been generated, and that they represent the
	// actual changes to the state.
	if !bn.diffsGenerated {
		t.Error("diffs were not generated on the new block")
	}
	s.invertRecentBlock()
	if beforeStateHash != s.StateHash() {
		t.Error("state is different after applying and removing diffs")
	}
	s.applyBlockNode(bn)
	if afterStateHash != s.StateHash() {
		t.Error("state is different after generateApply, remove, and applying diffs")
	}
}

// testLargeBlock creates a block that is too large to be accepted by the state
// and checks that it actually gets rejected.
func testLargeBlock(t *testing.T, s *State) {
	txns := make([]Transaction, 1)
	bigData := string(make([]byte, BlockSizeLimit))
	txns[0] = Transaction{
		ArbitraryData: []string{bigData},
	}
	b, err := mineTestingBlock(s.CurrentBlock().ID(), Timestamp(time.Now().Unix()), nullMinerPayouts(s.Height()+1), txns, s.CurrentTarget())
	if err != nil {
		t.Fatal(err)
	}

	err = s.AcceptBlock(b)
	if err != LargeBlockErr {
		t.Error(err)
	}
}

// testMinerPayouts tries to submit miner payouts in various legal and illegal
// forms and verifies that the state handles the payouts correctly each time.
//
// CONTRIBUTE: We need to test across multiple payouts, multiple fees, payouts
// that are too high, payouts that are too low, and several other potential
// ways that someone might slip illegal payouts through.
func testMinerPayouts(t *testing.T, s *State) {
	// Create a block with a single legal payout, no miner fees. The payout
	// goes to the hash of the empty spend conditions.
	var sc SpendConditions
	payout := []SiacoinOutput{SiacoinOutput{Value: CalculateCoinbase(s.Height() + 1), SpendHash: sc.CoinAddress()}}
	b, err := mineTestingBlock(s.CurrentBlock().ID(), Timestamp(time.Now().Unix()), payout, nil, s.CurrentTarget())
	if err != nil {
		t.Fatal(err)
	}
	err = s.AcceptBlock(b)
	if err != nil {
		t.Error(err)
	}
	// Check that the payout made it into the output list.
	_, exists := s.unspentOutputs[b.MinerPayoutID(0)]
	if !exists {
		t.Error("miner payout not found in the list of unspent outputs")
	}

	// Create a block with multiple miner payouts.
<<<<<<< HEAD
	payout = []SiacoinOutput{
		SiacoinOutput{Value: CalculateCoinbase(s.Height()+1) - 750, SpendHash: sc.CoinAddress()},
		SiacoinOutput{Value: 250, SpendHash: sc.CoinAddress()},
		SiacoinOutput{Value: 500, SpendHash: sc.CoinAddress()},
=======
	coinbasePayout := CalculateCoinbase(s.Height() + 1)
	coinbasePayout.Sub(NewCurrency64(750))
	payout = []Output{
		Output{Value: coinbasePayout, SpendHash: sc.CoinAddress()},
		Output{Value: NewCurrency64(250), SpendHash: sc.CoinAddress()},
		Output{Value: NewCurrency64(500), SpendHash: sc.CoinAddress()},
>>>>>>> 405f7a4e
	}
	b, err = mineTestingBlock(s.CurrentBlock().ID(), Timestamp(time.Now().Unix()), payout, nil, s.CurrentTarget())
	if err != nil {
		t.Fatal(err)
	}
	err = s.AcceptBlock(b)
	if err != nil {
		t.Error(err)
	}
	// Check that all three payouts made it into the output list.
	_, exists = s.unspentOutputs[b.MinerPayoutID(0)]
	if !exists {
		t.Error("miner payout not found in the list of unspent outputs")
	}
	_, exists = s.unspentOutputs[b.MinerPayoutID(1)]
	output250 := b.MinerPayoutID(1)
	if !exists {
		t.Error("miner payout not found in the list of unspent outputs")
	}
	_, exists = s.unspentOutputs[b.MinerPayoutID(2)]
	output500 := b.MinerPayoutID(2)
	if !exists {
		t.Error("miner payout not found in the list of unspent outputs")
	}

	// Create a block with a too large payout.
	payout = []SiacoinOutput{SiacoinOutput{Value: CalculateCoinbase(s.Height()), SpendHash: sc.CoinAddress()}}
	b, err = mineTestingBlock(s.CurrentBlock().ID(), Timestamp(time.Now().Unix()), payout, nil, s.CurrentTarget())
	if err != nil {
		t.Fatal(err)
	}
	err = s.AcceptBlock(b)
	if err != MinerPayoutErr {
		t.Error("Unexpected Error:", err)
	}
	// Check that the payout did not make it into the output list.
	_, exists = s.unspentOutputs[b.MinerPayoutID(0)]
	if exists {
		t.Error("miner payout made it into state despite being invalid.")
	}

	// Create a block with a too small payout.
	payout = []SiacoinOutput{SiacoinOutput{Value: CalculateCoinbase(s.Height() + 2), SpendHash: sc.CoinAddress()}}
	b, err = mineTestingBlock(s.CurrentBlock().ID(), Timestamp(time.Now().Unix()), payout, nil, s.CurrentTarget())
	if err != nil {
		t.Fatal(err)
	}
	err = s.AcceptBlock(b)
	if err != MinerPayoutErr {
		t.Error("Unexpected Error:", err)
	}
	// Check that the payout did not make it into the output list.
	_, exists = s.unspentOutputs[b.MinerPayoutID(0)]
	if exists {
		t.Error("miner payout made it into state despite being invalid.")
	}

	// Test legal multiple payouts when there are multiple miner fees.
	txn1 := Transaction{
		SiacoinInputs: []SiacoinInput{
			SiacoinInput{OutputID: output250},
		},
		MinerFees: []Currency{
			NewCurrency64(50),
			NewCurrency64(75),
			NewCurrency64(125),
		},
	}
	txn2 := Transaction{
		SiacoinInputs: []SiacoinInput{
			SiacoinInput{OutputID: output500},
		},
		MinerFees: []Currency{
			NewCurrency64(100),
			NewCurrency64(150),
			NewCurrency64(250),
		},
	}
<<<<<<< HEAD
	payout = []SiacoinOutput{SiacoinOutput{Value: CalculateCoinbase(s.Height()+1) + 25}, SiacoinOutput{Value: 650, SpendHash: sc.CoinAddress()}, SiacoinOutput{Value: 75, SpendHash: sc.CoinAddress()}}
=======
	coinbasePayout = CalculateCoinbase(s.Height() + 1)
	coinbasePayout.Add(NewCurrency64(25))
	payout = []Output{
		Output{Value: coinbasePayout},
		Output{Value: NewCurrency64(650), SpendHash: sc.CoinAddress()},
		Output{Value: NewCurrency64(75), SpendHash: sc.CoinAddress()},
	}
>>>>>>> 405f7a4e
	b, err = mineTestingBlock(s.CurrentBlock().ID(), Timestamp(time.Now().Unix()), payout, []Transaction{txn1, txn2}, s.CurrentTarget())
	if err != nil {
		t.Fatal(err)
	}
	err = s.AcceptBlock(b)
	if err != nil {
		t.Error(err)
	}
	// Check that the payout outputs made it into the state.
	_, exists = s.unspentOutputs[b.MinerPayoutID(0)]
	if !exists {
		t.Error("miner payout did not make it into the state")
	}
	_, exists = s.unspentOutputs[b.MinerPayoutID(1)]
	output650 := b.MinerPayoutID(1)
	if !exists {
		t.Error("miner payout did not make it into the state")
	}
	_, exists = s.unspentOutputs[b.MinerPayoutID(2)]
	output75 := b.MinerPayoutID(2)
	if !exists {
		t.Error("miner payout did not make it into the state")
	}

	// Test too large multiple payouts when there are multiple miner fees.
	txn1 = Transaction{
		SiacoinInputs: []SiacoinInput{
			SiacoinInput{OutputID: output650},
		},
		MinerFees: []Currency{
			NewCurrency64(100),
			NewCurrency64(50),
			NewCurrency64(500),
		},
	}
	txn2 = Transaction{
		SiacoinInputs: []SiacoinInput{
			SiacoinInput{OutputID: output75},
		},
		MinerFees: []Currency{
			NewCurrency64(10),
			NewCurrency64(15),
			NewCurrency64(50),
		},
	}
<<<<<<< HEAD
	payout = []SiacoinOutput{SiacoinOutput{Value: CalculateCoinbase(s.Height()+1) + 25}, SiacoinOutput{Value: 650, SpendHash: sc.CoinAddress()}, SiacoinOutput{Value: 75, SpendHash: sc.CoinAddress()}}
=======
	coinbasePayout = CalculateCoinbase(s.Height() + 1)
	coinbasePayout.Add(NewCurrency64(25))
	payout = []Output{
		Output{Value: coinbasePayout},
		Output{Value: NewCurrency64(650), SpendHash: sc.CoinAddress()},
		Output{Value: NewCurrency64(75), SpendHash: sc.CoinAddress()},
	}
>>>>>>> 405f7a4e
	b, err = mineTestingBlock(s.CurrentBlock().ID(), Timestamp(time.Now().Unix()), payout, []Transaction{txn1, txn2}, s.CurrentTarget())
	if err != nil {
		t.Fatal(err)
	}
	err = s.AcceptBlock(b)
	if err != MinerPayoutErr {
		t.Error("Expecting different error:", err)
	}
}

// testMissedTarget tries to submit a block that does not meet the target for the next block.
func testMissedTarget(t *testing.T, s *State) {
	// Mine a block that doesn't meet the target.
	b := Block{
		ParentID:  s.CurrentBlock().ID(),
		Timestamp: Timestamp(time.Now().Unix()),
	}
	for b.CheckTarget(s.CurrentTarget()) && b.Nonce < 1000*1000 {
		b.Nonce++
	}
	if b.CheckTarget(s.CurrentTarget()) {
		panic("unable to mine a block with a failing target (lol)")
	}

	err := s.AcceptBlock(b)
	if err != MissedTargetErr {
		t.Error("Block with low target is not being rejected")
	}
}

// testRepeatBlock submits a block to the state, and then submits the same
// block to the state. If anything in the state has changed, an error is noted.
func testRepeatBlock(t *testing.T, s *State) {
	// Add a non-repeat block to the state.
	b, err := mineValidBlock(s)
	if err != nil {
		t.Fatal(err)
	}
	err = s.AcceptBlock(b)
	if err != nil {
		t.Fatal(err)
	}

	// Collect metrics about the state.
	bbLen := len(s.badBlocks)
	bmLen := len(s.blockMap)
	cpLen := len(s.currentPath)
	uoLen := len(s.unspentOutputs)
	ocLen := len(s.openContracts)
	stateHash := s.StateHash()

	// Submit the repeat block.
	err = s.AcceptBlock(b)
	if err != BlockKnownErr {
		t.Error("expecting BlockKnownErr, got", err)
	}

	// Compare the metrics and report an error if something has changed.
	if bbLen != len(s.badBlocks) ||
		bmLen != len(s.blockMap) ||
		cpLen != len(s.currentPath) ||
		uoLen != len(s.unspentOutputs) ||
		ocLen != len(s.openContracts) ||
		stateHash != s.StateHash() {
		t.Error("state changed after getting a repeat block.")
	}
}

// TestBlockTimestamps creates a new state and uses it to call
// testBlockTimestamps.
func TestBlockTimestamps(t *testing.T) {
	s := CreateGenesisState(Timestamp(time.Now().Unix()))
	testBlockTimestamps(t, s)
}

// TestEmptyBlock creates a new state and uses it to call testEmptyBlock.
func TestEmptyBlock(t *testing.T) {
	s := CreateGenesisState(Timestamp(time.Now().Unix()))
	testEmptyBlock(t, s)
}

// TestLargeBlock creates a new state and uses it to call testLargeBlock.
func TestLargeBlock(t *testing.T) {
	s := CreateGenesisState(Timestamp(time.Now().Unix()))
	testLargeBlock(t, s)
}

// TestMinerPayouts creates a new state and uses it to call testMinerPayouts.
func TestMinerPayouts(t *testing.T) {
	s := CreateGenesisState(Timestamp(time.Now().Unix()))
	testMinerPayouts(t, s)
}

// TestMissedTarget creates a new state and uses it to call testMissedTarget.
func TestMissedTarget(t *testing.T) {
	s := CreateGenesisState(Timestamp(time.Now().Unix()))
	testMissedTarget(t, s)
}

// TestRepeatBlock creates a new state and uses it to call testRepeatBlock.
func TestRepeatBlock(t *testing.T) {
	s := CreateGenesisState(Timestamp(time.Now().Unix()))
	testRepeatBlock(t, s)
}

// TODO: Complex transaction building => Financial transactions, contract
// transactions, and invalid forms of each. Bad outputs, many outputs, many
// inputs, many fees, bad fees, overflows, bad proofs, early proofs, arbitrary
// datas, bad signatures, too many signatures, repeat signatures.
//
// Build those transaction building functions as separate things, because
// you want to be able to probe complex transactions that have lots of juicy
// stuff.

// TODO: Test the actual method which is used to calculate the earliest legal
// timestamp for the next block. Like have some examples that should work out
// algebraically and make sure that earliest timestamp follows the rules layed
// out by the protocol. This should be done after we decide that the algorithm
// for calculating the earliest allowed timestamp is sufficient.

// TODO: Probe the target adjustments, make sure that they are happening
// according to specification, moving as much as they should and that the
// clamps are being effective.

// TODO: Submit orphan blocks that have errors in them.

// TODO: Make sure that the code operates correctly when a block is found with
// an error halfway through validation.<|MERGE_RESOLUTION|>--- conflicted
+++ resolved
@@ -179,19 +179,12 @@
 	}
 
 	// Create a block with multiple miner payouts.
-<<<<<<< HEAD
-	payout = []SiacoinOutput{
-		SiacoinOutput{Value: CalculateCoinbase(s.Height()+1) - 750, SpendHash: sc.CoinAddress()},
-		SiacoinOutput{Value: 250, SpendHash: sc.CoinAddress()},
-		SiacoinOutput{Value: 500, SpendHash: sc.CoinAddress()},
-=======
 	coinbasePayout := CalculateCoinbase(s.Height() + 1)
 	coinbasePayout.Sub(NewCurrency64(750))
-	payout = []Output{
-		Output{Value: coinbasePayout, SpendHash: sc.CoinAddress()},
-		Output{Value: NewCurrency64(250), SpendHash: sc.CoinAddress()},
-		Output{Value: NewCurrency64(500), SpendHash: sc.CoinAddress()},
->>>>>>> 405f7a4e
+	payout = []SiacoinOutput{
+		SiacoinOutput{Value: coinbasePayout, SpendHash: sc.CoinAddress()},
+		SiacoinOutput{Value: NewCurrency64(250), SpendHash: sc.CoinAddress()},
+		SiacoinOutput{Value: NewCurrency64(500), SpendHash: sc.CoinAddress()},
 	}
 	b, err = mineTestingBlock(s.CurrentBlock().ID(), Timestamp(time.Now().Unix()), payout, nil, s.CurrentTarget())
 	if err != nil {
@@ -270,17 +263,13 @@
 			NewCurrency64(250),
 		},
 	}
-<<<<<<< HEAD
-	payout = []SiacoinOutput{SiacoinOutput{Value: CalculateCoinbase(s.Height()+1) + 25}, SiacoinOutput{Value: 650, SpendHash: sc.CoinAddress()}, SiacoinOutput{Value: 75, SpendHash: sc.CoinAddress()}}
-=======
 	coinbasePayout = CalculateCoinbase(s.Height() + 1)
 	coinbasePayout.Add(NewCurrency64(25))
-	payout = []Output{
-		Output{Value: coinbasePayout},
-		Output{Value: NewCurrency64(650), SpendHash: sc.CoinAddress()},
-		Output{Value: NewCurrency64(75), SpendHash: sc.CoinAddress()},
-	}
->>>>>>> 405f7a4e
+	payout = []SiacoinOutput{
+		SiacoinOutput{Value: coinbasePayout},
+		SiacoinOutput{Value: NewCurrency64(650), SpendHash: sc.CoinAddress()},
+		SiacoinOutput{Value: NewCurrency64(75), SpendHash: sc.CoinAddress()},
+	}
 	b, err = mineTestingBlock(s.CurrentBlock().ID(), Timestamp(time.Now().Unix()), payout, []Transaction{txn1, txn2}, s.CurrentTarget())
 	if err != nil {
 		t.Fatal(err)
@@ -326,17 +315,13 @@
 			NewCurrency64(50),
 		},
 	}
-<<<<<<< HEAD
-	payout = []SiacoinOutput{SiacoinOutput{Value: CalculateCoinbase(s.Height()+1) + 25}, SiacoinOutput{Value: 650, SpendHash: sc.CoinAddress()}, SiacoinOutput{Value: 75, SpendHash: sc.CoinAddress()}}
-=======
 	coinbasePayout = CalculateCoinbase(s.Height() + 1)
 	coinbasePayout.Add(NewCurrency64(25))
-	payout = []Output{
-		Output{Value: coinbasePayout},
-		Output{Value: NewCurrency64(650), SpendHash: sc.CoinAddress()},
-		Output{Value: NewCurrency64(75), SpendHash: sc.CoinAddress()},
-	}
->>>>>>> 405f7a4e
+	payout = []SiacoinOutput{
+		SiacoinOutput{Value: coinbasePayout},
+		SiacoinOutput{Value: NewCurrency64(650), SpendHash: sc.CoinAddress()},
+		SiacoinOutput{Value: NewCurrency64(75), SpendHash: sc.CoinAddress()},
+	}
 	b, err = mineTestingBlock(s.CurrentBlock().ID(), Timestamp(time.Now().Unix()), payout, []Transaction{txn1, txn2}, s.CurrentTarget())
 	if err != nil {
 		t.Fatal(err)
